[package]
name = "upt"
version = "1.1.7"
edition = "2021"

# See more keys and their definitions at https://doc.rust-lang.org/cargo/reference/manifest.html

[dependencies]
chrono = { version = "0.4.39", default-features = false, features = [] }
chrono-humanize = "0.2.3"
<<<<<<< HEAD
clap = { version = "4.5.39", features = ["derive", "cargo"] }
clap_complete = "4.5.55"
=======
clap = { version = "4.5.41", features = ["derive", "cargo"] }
clap_complete = "4.5.53"
>>>>>>> 09832ecb
crossterm = "0.29.0"
ctrlc = "3.4.7"
home = "0.5.11"
simple-error = "0.3.0"
uptime_lib = "0.3.1"<|MERGE_RESOLUTION|>--- conflicted
+++ resolved
@@ -8,13 +8,8 @@
 [dependencies]
 chrono = { version = "0.4.39", default-features = false, features = [] }
 chrono-humanize = "0.2.3"
-<<<<<<< HEAD
-clap = { version = "4.5.39", features = ["derive", "cargo"] }
+clap = { version = "4.5.41", features = ["derive", "cargo"] }
 clap_complete = "4.5.55"
-=======
-clap = { version = "4.5.41", features = ["derive", "cargo"] }
-clap_complete = "4.5.53"
->>>>>>> 09832ecb
 crossterm = "0.29.0"
 ctrlc = "3.4.7"
 home = "0.5.11"
